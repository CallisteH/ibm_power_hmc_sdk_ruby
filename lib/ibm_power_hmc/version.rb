# frozen_string_literal: true

module IbmPowerHmc
<<<<<<< HEAD
  VERSION = "0.1.2"
=======
  VERSION = "0.2.0"
>>>>>>> f45b97c0
end<|MERGE_RESOLUTION|>--- conflicted
+++ resolved
@@ -1,9 +1,5 @@
 # frozen_string_literal: true
 
 module IbmPowerHmc
-<<<<<<< HEAD
-  VERSION = "0.1.2"
-=======
   VERSION = "0.2.0"
->>>>>>> f45b97c0
 end